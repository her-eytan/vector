use crate::{
    conditions::{AnyCondition, Condition},
    config::{DataType, GenerateConfig, TransformConfig, TransformDescription},
    event::Event,
    internal_events::{SwimlanesEventDiscarded, SwimlanesEventProcessed},
    transforms::{FunctionTransform, Transform},
};
use indexmap::IndexMap;
use serde::{Deserialize, Serialize};

//------------------------------------------------------------------------------

#[derive(Serialize, Deserialize, Debug)]
#[serde(deny_unknown_fields)]
pub struct SwimlaneConfig {
    #[serde(flatten)]
    condition: AnyCondition,
}

#[async_trait::async_trait]
#[typetag::serde(name = "swimlane")]
impl TransformConfig for SwimlaneConfig {
<<<<<<< HEAD
    async fn build(&self, _ctx: TransformContext) -> crate::Result<Transform> {
        Ok(Transform::function(Swimlane::new(self.condition.build()?)))
=======
    async fn build(&self) -> crate::Result<Box<dyn Transform>> {
        Ok(Box::new(Swimlane::new(self.condition.build()?)))
>>>>>>> 8d68f999
    }

    fn input_type(&self) -> DataType {
        DataType::Log
    }

    fn output_type(&self) -> DataType {
        DataType::Log
    }

    fn transform_type(&self) -> &'static str {
        "swimlane"
    }
}

#[derive(Clone, Derivative)]
#[derivative(Debug)]
pub struct Swimlane {
    #[derivative(Debug="ignore")]
    condition: Box<dyn Condition>,
}

impl Swimlane {
    pub fn new(condition: Box<dyn Condition>) -> Self {
        Self { condition }
    }
}

impl FunctionTransform for Swimlane {
    fn transform(&mut self, output: &mut Vec<Event>, event: Event) {
        if self.condition.check(&event) {
            emit!(SwimlanesEventProcessed);
            output.push(event);
        } else {
            emit!(SwimlanesEventDiscarded);
        }
    }
}

//------------------------------------------------------------------------------

#[derive(Deserialize, Serialize, Debug)]
#[serde(deny_unknown_fields)]
pub struct SwimlanesConfig {
    lanes: IndexMap<String, AnyCondition>,
}

inventory::submit! {
    TransformDescription::new::<SwimlanesConfig>("swimlanes")
}

impl GenerateConfig for SwimlanesConfig {
    fn generate_config() -> toml::Value {
        toml::Value::try_from(Self {
            lanes: IndexMap::new(),
        })
        .unwrap()
    }
}

#[async_trait::async_trait]
#[typetag::serde(name = "swimlanes")]
impl TransformConfig for SwimlanesConfig {
<<<<<<< HEAD
    async fn build(&self, _ctx: TransformContext) -> crate::Result<Transform> {
=======
    async fn build(&self) -> crate::Result<Box<dyn Transform>> {
>>>>>>> 8d68f999
        Err("this transform must be expanded".into())
    }

    fn expand(&mut self) -> crate::Result<Option<IndexMap<String, Box<dyn TransformConfig>>>> {
        let mut map: IndexMap<String, Box<dyn TransformConfig>> = IndexMap::new();

        while let Some((k, v)) = self.lanes.pop() {
            map.insert(k.clone(), Box::new(SwimlaneConfig { condition: v }));
        }

        if !map.is_empty() {
            Ok(Some(map))
        } else {
            Err("must specify at least one swimlane".into())
        }
    }

    fn input_type(&self) -> DataType {
        DataType::Log
    }

    fn output_type(&self) -> DataType {
        DataType::Log
    }

    fn transform_type(&self) -> &'static str {
        "swimlanes"
    }
}

//------------------------------------------------------------------------------

#[cfg(test)]
mod test {
    #[test]
    fn generate_config() {
        crate::test_util::test_generate_config::<super::SwimlanesConfig>();
    }
}<|MERGE_RESOLUTION|>--- conflicted
+++ resolved
@@ -20,13 +20,8 @@
 #[async_trait::async_trait]
 #[typetag::serde(name = "swimlane")]
 impl TransformConfig for SwimlaneConfig {
-<<<<<<< HEAD
-    async fn build(&self, _ctx: TransformContext) -> crate::Result<Transform> {
+    async fn build(&self) -> crate::Result<Transform> {
         Ok(Transform::function(Swimlane::new(self.condition.build()?)))
-=======
-    async fn build(&self) -> crate::Result<Box<dyn Transform>> {
-        Ok(Box::new(Swimlane::new(self.condition.build()?)))
->>>>>>> 8d68f999
     }
 
     fn input_type(&self) -> DataType {
@@ -90,11 +85,7 @@
 #[async_trait::async_trait]
 #[typetag::serde(name = "swimlanes")]
 impl TransformConfig for SwimlanesConfig {
-<<<<<<< HEAD
-    async fn build(&self, _ctx: TransformContext) -> crate::Result<Transform> {
-=======
-    async fn build(&self) -> crate::Result<Box<dyn Transform>> {
->>>>>>> 8d68f999
+    async fn build(&self) -> crate::Result<Transform> {
         Err("this transform must be expanded".into())
     }
 
