--- conflicted
+++ resolved
@@ -1537,30 +1537,6 @@
       "f.equals" = true
       "g.equals" = false
 
-[transforms.remap_function_parse_syslog_facility]
-  inputs = []
-  type = "remap"
-  source = """
-    .a = parse_syslog_facility(.a)
-    .b = parse_syslog_facility(.b)
-    .c = parse_syslog_facility(.c)
-  """
-[[tests]]
-  name = "remap_function_parse_syslog_facility"
-  [tests.input]
-    insert_at = "remap_function_parse_syslog_facility"
-    type = "log"
-    [tests.input.log_fields]
-      a = 3
-      b = 11
-      c = 23
-  [[tests.outputs]]
-    extract_from = "remap_function_parse_syslog_facility"
-    [[tests.outputs.conditions]]
-      "a.equals" = "daemon"
-      "b.equals" = "ftp"
-      "c.equals" = "local7"
-
 [transforms.remap_function_to_unix_timestamp]
   inputs = []
   type = "remap"
@@ -1583,56 +1559,6 @@
       "millis.equals" = 1600077224000
       "nanos.equals" = 1600077224000000000
 
-<<<<<<< HEAD
-
-[transforms.remap_function_parse_syslog_level]
-  inputs = []
-  type = "remap"
-  source = """
-    .a = parse_syslog_level(.a)
-    .b = parse_syslog_level(.b)
-    .c = parse_syslog_level(.c)
-  """
-[[tests]]
-  name = "remap_function_parse_syslog_level"
-  [tests.input]
-    insert_at = "remap_function_parse_syslog_level"
-    type = "log"
-    [tests.input.log_fields]
-      a = 0
-      b = 1
-      c = 2
-  [[tests.outputs]]
-    extract_from = "remap_function_parse_syslog_level"
-    [[tests.outputs.conditions]]
-      "a.equals" = "emerg"
-      "b.equals" = "alert"
-      "c.equals" = "crit"
-
-[transforms.remap_function_parse_syslog_severity]
-  inputs = []
-  type = "remap"
-  source = """
-    .a = parse_syslog_severity(.a)
-    .b = parse_syslog_severity(.b)
-    .c = parse_syslog_severity(.c)
-  """
-[[tests]]
-  name = "remap_function_parse_syslog_severity"
-  [tests.input]
-    insert_at = "remap_function_parse_syslog_severity"
-    type = "log"
-    [tests.input.log_fields]
-      a = "emerg"
-      b = "alert"
-      c = "crit"
-  [[tests.outputs]]
-    extract_from = "remap_function_parse_syslog_severity"
-    [[tests.outputs.conditions]]
-      "a.equals" = 0
-      "b.equals" = 1
-      "c.equals" = 2
-=======
 [transforms.remap_function_push_to_array]
   inputs = []
   type = "remap"
@@ -1676,4 +1602,75 @@
       "result[1].equals" = "orange"
       "result[2].equals" = "banana"
       "result[3].equals" = "mango"
->>>>>>> 02c327a1
+
+[transforms.remap_function_parse_syslog_facility]
+  inputs = []
+  type = "remap"
+  source = """
+    .a = parse_syslog_facility(.a)
+    .b = parse_syslog_facility(.b)
+    .c = parse_syslog_facility(.c)
+  """
+[[tests]]
+  name = "remap_function_parse_syslog_facility"
+  [tests.input]
+    insert_at = "remap_function_parse_syslog_facility"
+    type = "log"
+    [tests.input.log_fields]
+      a = 3
+      b = 11
+      c = 23
+  [[tests.outputs]]
+    extract_from = "remap_function_parse_syslog_facility"
+    [[tests.outputs.conditions]]
+      "a.equals" = "daemon"
+      "b.equals" = "ftp"
+      "c.equals" = "local7"
+
+[transforms.remap_function_parse_syslog_level]
+  inputs = []
+  type = "remap"
+  source = """
+    .a = parse_syslog_level(.a)
+    .b = parse_syslog_level(.b)
+    .c = parse_syslog_level(.c)
+  """
+[[tests]]
+  name = "remap_function_parse_syslog_level"
+  [tests.input]
+    insert_at = "remap_function_parse_syslog_level"
+    type = "log"
+    [tests.input.log_fields]
+      a = 0
+      b = 1
+      c = 2
+  [[tests.outputs]]
+    extract_from = "remap_function_parse_syslog_level"
+    [[tests.outputs.conditions]]
+      "a.equals" = "emerg"
+      "b.equals" = "alert"
+      "c.equals" = "crit"
+
+[transforms.remap_function_parse_syslog_severity]
+  inputs = []
+  type = "remap"
+  source = """
+    .a = parse_syslog_severity(.a)
+    .b = parse_syslog_severity(.b)
+    .c = parse_syslog_severity(.c)
+  """
+[[tests]]
+  name = "remap_function_parse_syslog_severity"
+  [tests.input]
+    insert_at = "remap_function_parse_syslog_severity"
+    type = "log"
+    [tests.input.log_fields]
+      a = "emerg"
+      b = "alert"
+      c = "crit"
+  [[tests.outputs]]
+    extract_from = "remap_function_parse_syslog_severity"
+    [[tests.outputs.conditions]]
+      "a.equals" = 0
+      "b.equals" = 1
+      "c.equals" = 2