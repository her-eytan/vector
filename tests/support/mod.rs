--- conflicted
+++ resolved
@@ -30,19 +30,9 @@
     sinks::{util::StreamSink, Healthcheck, VectorSink},
     sources::Source,
     test_util::{temp_dir, temp_file},
-    transforms::Transform,
+    transforms::{Transform, FunctionTransform},
     Event, Pipeline,
 };
-<<<<<<< HEAD
-use vector::event::{metric::MetricValue, Event, Value};
-use vector::shutdown::ShutdownSignal;
-use vector::sinks::{util::StreamSinkOld, Healthcheck, VectorSink};
-use vector::sources::Source;
-use vector::test_util::{temp_dir, temp_file};
-use vector::transforms::{FunctionTransform, Transform};
-use vector::Pipeline;
-=======
->>>>>>> dccecfcf
 
 pub fn sink(channel_size: usize) -> (Receiver<Event>, MockSinkConfig<Pipeline>) {
     let (tx, rx) = Pipeline::new_with_buffer(channel_size);
